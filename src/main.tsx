import React, { useEffect, useState, useCallback } from 'react';
import ReactDOM from 'react-dom/client';
import './index.css';
import { Button } from "@/components/ui/button";
import { ThemeProvider } from "./components/theme-provider"

// Define the structure of the link data with proper TypeScript interface
interface LinkData {
  href: string;
  text: string;
  type: 'policy' | 'terms'; // Making the type more specific with literal types
  pageTitle?: string;
}

// Define message types for better type safety
interface ContentScriptMessage {
  action: 'sendLinks';
  links: LinkData[];
}

interface InjectionResponse {
  status: 'success' | 'failure';
  error?: string;
}

const Sidebar: React.FC = () => {
  const [links, setLinks] = useState<LinkData[]>([]);
  const [isInjecting, setIsInjecting] = useState(false);
  const [error, setError] = useState<string | null>(null);

  // Message listener setup with proper cleanup
  useEffect(() => {
    const messageListener = async (
      message: ContentScriptMessage,
      sender: chrome.runtime.MessageSender,
      sendResponse: (response: { farewell: string }) => void
    ) => {
      console.log(
        sender.tab
          ? `Message from content script at: ${sender.tab.url}`
          : "Message from the extension"
      );

      if (message.action === 'sendLinks') {
        setLinks(message.links);
        setError(null);
      }

      // Always send a response to avoid orphaned Promise errors
      sendResponse({ farewell: "goodbye" });
    };

    // Add the listener
    chrome.runtime.onMessage.addListener(messageListener);

    // Cleanup function to remove the listener
    return () => {
      chrome.runtime.onMessage.removeListener(messageListener);
    };
  }, []);

  // Inject script handler with proper error handling
  const injectScript = useCallback(async () => {
    setIsInjecting(true);
    setError(null);

    try {
      const response = await chrome.runtime.sendMessage<
        { action: 'injectContentScript' },
        InjectionResponse
      >({ action: 'injectContentScript' });

      if (response?.status === 'success') {
        console.log('Content script injected successfully');
      } else {
        throw new Error(response?.error || 'Failed to inject content script');
      }
    } catch (err) {
      const errorMessage = err instanceof Error ? err.message : 'Unknown error occurred';
      console.error('Injection error:', errorMessage);
      setError(errorMessage);
    } finally {
      setIsInjecting(false);
    }
  }, []);

  // Helper function to get link text
  const getLinkText = (type: LinkData['type']) => {
    return type === 'policy' ? 'Privacy Policy' : 'Terms and Conditions';
  };

  return (
<<<<<<< HEAD
    <div className="p-6 bg-gradient-to-b from-zinc-800 to-zinc-900 w-full h-full">
      {/* Header Section */}
      <div className="mb-8">
        <h1 className="text-3xl font-bold bg-clip-text text-transparent bg-gradient-to-r from-blue-400 to-purple-500">
          TrustFactor
        </h1>
        <p className="text-zinc-400 text-sm mt-2">
          Analyze terms and privacy policies
        </p>
      </div>

      {/* Scan Button */}
      <button
        onClick={injectScript}
        disabled={isInjecting}
        className={`
          w-full px-4 py-3 rounded-lg font-medium
          transition-all duration-200 transform hover:scale-[1.02]
          ${isInjecting 
            ? 'bg-zinc-700 cursor-not-allowed' 
            : 'bg-gradient-to-r from-blue-500 to-purple-500 hover:shadow-lg hover:shadow-blue-500/20'
          }
        `}
      >
        <div className="flex items-center justify-center space-x-2">
          {isInjecting ? (
            <>
              <div className="animate-spin h-4 w-4 border-2 border-white border-t-transparent rounded-full" />
              <span>Scanning Page...</span>
            </>
          ) : (
            <>
              <svg className="w-4 h-4" fill="none" stroke="currentColor" viewBox="0 0 24 24">
                <path strokeLinecap="round" strokeLinejoin="round" strokeWidth={2} d="M21 21l-6-6m2-5a7 7 0 11-14 0 7 7 0 0114 0z" />
              </svg>
              <span>Scan for Links</span>
            </>
          )}
        </div>
      </button>

      {/* Error Display */}
      {error && (
        <div className="mt-4 p-3 bg-red-500/10 border border-red-500/20 rounded-lg">
          <p className="text-red-400 text-sm">{error}</p>
        </div>
      )}

      {/* Results Section */}
      <div className="mt-6">
        <h2 className="text-zinc-400 text-sm font-medium mb-3">
          {links.length ? 'Found Links' : 'No links detected'}
        </h2>
        
        <div className="space-y-3">
          {links.map((link, index) => (
            <a
              key={`${link.href}-${index}`}
              href={link.href}
              target="_blank"
              rel="noopener noreferrer"
              className="block p-3 rounded-lg bg-zinc-700/50 hover:bg-zinc-700 
                        transition-all duration-200 group"
            >
              <div className="flex items-center space-x-3">
                <div className={`
                  p-2 rounded-md
                  ${link.type === 'policy' 
                    ? 'bg-blue-500/20 text-blue-400' 
                    : 'bg-purple-500/20 text-purple-400'}
                `}>
                  {link.type === 'policy' ? '🔒' : '📜'}
                </div>
                <div>
                  <div className="text-sm font-medium group-hover:text-blue-400 transition-colors">
                    {getLinkText(link.type)}
                  </div>
                  <div className="text-xs text-zinc-500 truncate max-w-[200px]">
                    {link.href}
                  </div>
                </div>
              </div>
            </a>
          ))}
        </div>
      </div>
    </div>
=======
    <ThemeProvider defaultTheme="dark" storageKey="vite-ui-theme">
      <div className="p-4 bg-zinc-800 w-full h-full">
        <h1 className="text-3xl font-bold text-zinc-50 mb-4 text-center w-full">TrustFactor</h1>

        <Button
          size="lg"
          variant="default"
          onClick={injectScript}
          disabled={isInjecting}
          className='w-full text-xl'
        >
          Scan for Links
        </Button>

        {error && (
          <div className="mt-4 p-2 bg-red-100 border border-red-400 text-red-700 rounded">
            {error}
          </div>
        )}

        {links.length === 0 ? (
          <p className="mt-4 text-blue-600">No links found</p>
        ) : (
          <ul className="mt-4 space-y-2">
            {links.map((link, index) => (
              <li key={`${link.href}-${index}`}>
                <a
                  href={link.href}
                  target="_blank"
                  rel="noopener noreferrer"
                  className="text-blue-500 hover:text-blue-600 underline"
                >
                  {getLinkText(link.type)}
                </a>
              </li>
            ))}
          </ul>
        )}
      </div>
    </ThemeProvider>
>>>>>>> 366e8495
  );
};


// Mount the Sidebar component with error boundary
const mountSidebar = () => {
  const rootElement = document.getElementById('root');
  if (!rootElement) {
    throw new Error('Root element not found');
  }

  const root = ReactDOM.createRoot(rootElement);
  root.render(
    <React.StrictMode>
      <Sidebar />
    </React.StrictMode>
  );
};

// Handle mounting errors
try {
  mountSidebar();
} catch (error) {
  console.error('Failed to mount Sidebar:', error);
}

// // Example API connection function
// const fetchFromApi = async (endpoint: string, params: Record<string, string>) => {
//   try {
//     // Build query string from params
//     const queryString = Object.entries(params)
//       .map(([key, value]) => `${encodeURI(key)}=${encodeURI(value)}`)
//       .join('&');

//     // Construct full URL
//     const url = `https://api.example.com/${endpoint}?${queryString}`;

//     const response = await fetch(url, {
//       method: 'GET',
//       headers: {
//         'Content-Type': 'application/json',
//       },
//     });

//     if (!response.ok) {
//       throw new Error(`API error: ${response.status}`);
//     }

//     return await response.json();
//   } catch (err) {
//     const errorMessage = err instanceof Error ? err.message : 'Unknown error occurred';
//     console.error('API error:', errorMessage);
//     throw err;
//   }
// };

// // Usage example:
// const getApiData = async () => {
//   try {
//     const data = await fetchFromApi('endpoint', {
//       query: 'search term',
//       filter: 'active',
//     });
//     return data;
//   } catch (error) {
//     // Handle error
//     console.error(error);
//   }
// };

export default Sidebar;<|MERGE_RESOLUTION|>--- conflicted
+++ resolved
@@ -90,7 +90,6 @@
   };
 
   return (
-<<<<<<< HEAD
     <div className="p-6 bg-gradient-to-b from-zinc-800 to-zinc-900 w-full h-full">
       {/* Header Section */}
       <div className="mb-8">
@@ -178,48 +177,7 @@
         </div>
       </div>
     </div>
-=======
-    <ThemeProvider defaultTheme="dark" storageKey="vite-ui-theme">
-      <div className="p-4 bg-zinc-800 w-full h-full">
-        <h1 className="text-3xl font-bold text-zinc-50 mb-4 text-center w-full">TrustFactor</h1>
-
-        <Button
-          size="lg"
-          variant="default"
-          onClick={injectScript}
-          disabled={isInjecting}
-          className='w-full text-xl'
-        >
-          Scan for Links
-        </Button>
-
-        {error && (
-          <div className="mt-4 p-2 bg-red-100 border border-red-400 text-red-700 rounded">
-            {error}
-          </div>
-        )}
-
-        {links.length === 0 ? (
-          <p className="mt-4 text-blue-600">No links found</p>
-        ) : (
-          <ul className="mt-4 space-y-2">
-            {links.map((link, index) => (
-              <li key={`${link.href}-${index}`}>
-                <a
-                  href={link.href}
-                  target="_blank"
-                  rel="noopener noreferrer"
-                  className="text-blue-500 hover:text-blue-600 underline"
-                >
-                  {getLinkText(link.type)}
-                </a>
-              </li>
-            ))}
-          </ul>
-        )}
-      </div>
     </ThemeProvider>
->>>>>>> 366e8495
   );
 };
 

import React, { useEffect, useState, useCallback } from 'react';
import ReactDOM from 'react-dom/client';
import './index.css';
import { ThemeProvider } from "./components/theme-provider";
<<<<<<< HEAD
import { IconLicense, IconLock } from '@tabler/icons-react';
import { Progress } from "@/components/ui/progress";
import {
  Accordion,
  AccordionContent,
  AccordionItem,
  AccordionTrigger,
} from "@/components/ui/accordion";
=======
import {IconLicense, IconLock} from '@tabler/icons-react';
>>>>>>> 040043ea

// Define the structure of the link data with proper TypeScript interface
interface LinkData {
  href: string;
  text: string;
  type: 'policy' | 'terms'; // Making the type more specific with literal types
  pageTitle?: string;
}

// Define message types for better type safety
interface ContentScriptMessage {
  action: 'sendLinks';
  links: LinkData[];
}

interface InjectionResponse {
  status: 'success' | 'failure';
  error?: string;
}

interface ScoreData {
  quotes: string[];
  score: number;
}

interface Results {
  scores: Record<string, ScoreData>;
}

const ScoreAccordion: React.FC<{ results: Results }> = ({ results }) => {
  return (
    <div className="w-full">
      {Object.keys(results.scores).map((category) => {
        const { quotes, score } = results.scores[category];

        return (
          <div key={category} className="w-full mb-4">
            {/* Progress Bar (Always Visible) */}
            <div className="w-full mb-2">
              <div className="w-full flex justify-between items-center">
                <Accordion type="single" collapsible className="w-full">
                  <AccordionItem value={category}>
                    <AccordionTrigger className="w-full text-left">
                      <span className="font-semibold">{category}: {score}/5</span>
                    </AccordionTrigger>
                    <AccordionContent>
                      <ul className="text-zinc-400">
                        {quotes.map((quote, index) => (
                          <li key={index} className="mb-4">
                            {quote}
                          </li>
                        ))}
                      </ul>
                    </AccordionContent>
                  </AccordionItem>
                </Accordion>
              </div>
              <Progress value={(score / 5) * 100} className="w-full" />
            </div>
          </div>
        );
      })}
    </div>
  );
};

const Sidebar: React.FC = () => {
  const [links, setLinks] = useState<LinkData[]>([]);
  const [isInjecting, setIsInjecting] = useState(false);
  const [error, setError] = useState<string | null>(null);
  const [results] = useState<Results>({
    scores: {
      account_control: {
        quotes: ["exact quote 1", "exact quote 2"],
        score: 3,  // Example score
      },
      data_collection: {
        quotes: ["exact quote 1", "exact quote 2"],
        score: 2,  // Example score
      },
      privacy_info: {
        quotes: ["exact quote 1", "exact quote 2"],
        score: 4,  // Example score
      },
      account_testing: {  // This could be any other unknown key
        quotes: ["exact quote 1", "exact quote 2"],
        score: 5,  // Example score
      },
      // More unknown keys can be added here
    }
  });

  // Message listener setup with proper cleanup
  useEffect(() => {
    const messageListener = async (
      message: ContentScriptMessage,
      sender: chrome.runtime.MessageSender,
      sendResponse: (response: { farewell: string }) => void
    ) => {
      console.log(
        sender.tab
          ? `Message from content script at: ${sender.tab.url}`
          : "Message from the extension"
      );

      if (message.action === 'sendLinks') {
        setLinks(message.links);
        setError(null);
      }

      // Always send a response to avoid orphaned Promise errors
      sendResponse({ farewell: "goodbye" });
    };

    // Add the listener
    chrome.runtime.onMessage.addListener(messageListener);

    // Cleanup function to remove the listener
    return () => {
      chrome.runtime.onMessage.removeListener(messageListener);
    };
  }, []);

  // Inject script handler with proper error handling
  const injectScript = useCallback(async () => {
    setIsInjecting(true);
    setError(null);

    try {
      const response = await chrome.runtime.sendMessage<
        { action: 'injectContentScript' },
        InjectionResponse
      >({ action: 'injectContentScript' });

      if (response?.status === 'success') {
        console.log('Content script injected successfully');
      } else {
        throw new Error(response?.error || 'Failed to inject content script');
      }
    } catch (err) {
      const errorMessage = err instanceof Error ? err.message : 'Unknown error occurred';
      console.error('Injection error:', errorMessage);
      setError(errorMessage);
    } finally {
      setIsInjecting(false);
    }
  }, []);

  // Helper function to get link text
  const getLinkText = (type: LinkData['type']) => {
    return type === 'policy' ? 'Privacy Policy' : 'Terms and Conditions';
  };

  return (
    <ThemeProvider defaultTheme="dark" storageKey="vite-ui-theme">
      <div className="p-6 bg-gradient-to-b from-zinc-800 to-zinc-900 w-full h-full overflow-x-hidden overflow-y-scroll flex flex-col items-center">
        {/* Header Section */}
        <div className="mb-8 w-full">
          <h1 className="text-3xl font-bold bg-clip-text text-transparent bg-gradient-to-r from-blue-400 to-purple-500 text-center w-full">
            TrustFactor
          </h1>
          <p className="text-zinc-400 text-sm w-full text-center">
            Analyze terms and privacy policies
          </p>
        </div>

        {/* Scan Button */}
        <button
          onClick={injectScript}
          disabled={isInjecting}
          className={`
          w-full px-4 py-3 rounded-lg font-medium
          transition-all duration-200 transform hover:scale-[1.02]
          bg-gradient-to-r from-blue-500 to-purple-500 hover:shadow-lg hover:shadow-blue-500/20
        `}
        >
          <div className="flex items-center justify-center space-x-2">
            <svg className="w-6 h-6" fill="none" stroke="currentColor" viewBox="0 0 24 24">
              <path strokeLinecap="round" strokeLinejoin="round" strokeWidth={4} d="M21 21l-6-6m2-5a7 7 0 11-14 0 7 7 0 0114 0z" />
            </svg>
            <span className="text-zinc-50 font-bold text-xl">Scan Terms and Policies</span>
          </div>
        </button>

        {/* Error Display */}
        {error && (
          <div className="mt-4 p-3 bg-red-500/10 border border-red-500/20 rounded-lg">
            <p className="text-red-400 text-sm">{error}</p>
          </div>
        )}

        <div className="w-full m-2 p-6 rounded-2xl bg-zinc-800 mt-8 outline outline-1 outline-zinc-700 shadow-zinc-800 shadow-md">
          <h2 className="mfont-medium text-5xl text-center text-zinc-500"><span className="text-purple-400 font-extrabold text-6xl">97</span>/100</h2>
          <p className="mt-3 text-zinc-500 text-sm font-medium w-full text-center">TRUST FACTOR SCORE</p>
        </div>


        {links.length > 0 ? (
          <>
            <div className="mt-6 w-full">
              <h2 className="text-zinc-400 text-lg font-medium mb-3 w-full text-center">
                Breakdown
              </h2>
              <ScoreAccordion results={results} />
            </div>


            {/* Results Section */}
            <div className="mt-6">
              <h2 className="text-zinc-400 text-lg font-medium mb-3 w-full text-center">
                Sources Referenced
              </h2>

<<<<<<< HEAD
              <div className="space-y-3">
                {links.map((link, index) => (
                  <a
                    key={`${link.href}-${index}`}
                    href={link.href}
                    target="_blank"
                    rel="noopener noreferrer"
                    className="block p-3 rounded-lg bg-zinc-700/50 hover:bg-zinc-700 
                        transition-all duration-200 group"
                  >
                    <div className="flex items-center space-x-3">
                      <div className={`
                  p-2 rounded-md
                  ${link.type === 'policy'
                          ? 'bg-blue-500/20 text-blue-400'
                          : 'bg-purple-500/20 text-purple-400'}
                `}>
                        {link.type === 'policy' ? <IconLock /> : <IconLicense />}
                      </div>
                      <div>
                        <div className={`text-sm font-medium ${link.type === 'policy' ? 'group-hover:text-blue-400' : 'group-hover:text-purple-400'}  transition-colors`}>
                          {getLinkText(link.type)}
                        </div>
                        <div className="text-xs text-zinc-500 truncate max-w-[200px]">
                          {link.href}
                        </div>
                      </div>
                    </div>
                  </a>
                ))}
              </div>
            </div>
          </>
        ) : (
          <h2 className="text-zinc-400 text-md font-medium mb-3 w-full text-center mt-8">
            No Content Scanned
          </h2>
        )}
=======
          <div className="space-y-3">
          {links.map((link, index) => (
            <a
              key={`${link.href}-${index}`}
              href={link.href}
              target="_blank"
              rel="noopener noreferrer"
              className="block p-3 rounded-lg bg-zinc-700/50 hover:bg-zinc-700 
                        transition-all duration-200 group"
            >
              <div className="flex items-center space-x-3">
                <div className={`
                  p-2 rounded-md
                  ${link.type === 'policy'
                    ? 'bg-blue-500/20 text-blue-400'
                    : 'bg-purple-500/20 text-purple-400'}
                `}>
                  {link.type === 'policy' ? <IconLock/> : <IconLicense/>}
                </div>
                <div>
                  <div className="text-sm font-medium group-hover:text-blue-400 transition-colors">
                    {link.pageTitle || getLinkText(link.type)} {/* Show pageTitle if available */}
                  </div>
                  <div className="text-xs text-zinc-500 truncate max-w-[200px]">
                    {link.href}
                  </div>
                </div>
              </div>
            </a>
          ))}
          </div>
        </div>
>>>>>>> 040043ea
      </div>
    </ThemeProvider>
  );
};


// Mount the Sidebar component with error boundary
const mountSidebar = () => {
  const rootElement = document.getElementById('root');
  if (!rootElement) {
    throw new Error('Root element not found');
  }

  const root = ReactDOM.createRoot(rootElement);
  root.render(
    <React.StrictMode>
      <Sidebar />
    </React.StrictMode>
  );
};

// Handle mounting errors
try {
  mountSidebar();
} catch (error) {
  console.error('Failed to mount Sidebar:', error);
}

// // Example API connection function
// const fetchFromApi = async (endpoint: string, params: Record<string, string>) => {
//   try {
//     // Build query string from params
//     const queryString = Object.entries(params)
//       .map(([key, value]) => `${encodeURI(key)}=${encodeURI(value)}`)
//       .join('&');

//     // Construct full URL
//     const url = `https://api.example.com/${endpoint}?${queryString}`;

//     const response = await fetch(url, {
//       method: 'GET',
//       headers: {
//         'Content-Type': 'application/json',
//       },
//     });

//     if (!response.ok) {
//       throw new Error(`API error: ${response.status}`);
//     }

//     return await response.json();
//   } catch (err) {
//     const errorMessage = err instanceof Error ? err.message : 'Unknown error occurred';
//     console.error('API error:', errorMessage);
//     throw err;
//   }
// };

// // Usage example:
// const getApiData = async () => {
//   try {
//     const data = await fetchFromApi('endpoint', {
//       query: 'search term',
//       filter: 'active',
//     });
//     return data;
//   } catch (error) {
//     // Handle error
//     console.error(error);
//   }
// };

export default Sidebar;<|MERGE_RESOLUTION|>--- conflicted
+++ resolved
@@ -2,7 +2,7 @@
 import ReactDOM from 'react-dom/client';
 import './index.css';
 import { ThemeProvider } from "./components/theme-provider";
-<<<<<<< HEAD
+
 import { IconLicense, IconLock } from '@tabler/icons-react';
 import { Progress } from "@/components/ui/progress";
 import {
@@ -11,9 +11,6 @@
   AccordionItem,
   AccordionTrigger,
 } from "@/components/ui/accordion";
-=======
-import {IconLicense, IconLock} from '@tabler/icons-react';
->>>>>>> 040043ea
 
 // Define the structure of the link data with proper TypeScript interface
 interface LinkData {
@@ -209,8 +206,6 @@
           <h2 className="mfont-medium text-5xl text-center text-zinc-500"><span className="text-purple-400 font-extrabold text-6xl">97</span>/100</h2>
           <p className="mt-3 text-zinc-500 text-sm font-medium w-full text-center">TRUST FACTOR SCORE</p>
         </div>
-
-
         {links.length > 0 ? (
           <>
             <div className="mt-6 w-full">
@@ -227,7 +222,6 @@
                 Sources Referenced
               </h2>
 
-<<<<<<< HEAD
               <div className="space-y-3">
                 {links.map((link, index) => (
                   <a
@@ -266,40 +260,6 @@
             No Content Scanned
           </h2>
         )}
-=======
-          <div className="space-y-3">
-          {links.map((link, index) => (
-            <a
-              key={`${link.href}-${index}`}
-              href={link.href}
-              target="_blank"
-              rel="noopener noreferrer"
-              className="block p-3 rounded-lg bg-zinc-700/50 hover:bg-zinc-700 
-                        transition-all duration-200 group"
-            >
-              <div className="flex items-center space-x-3">
-                <div className={`
-                  p-2 rounded-md
-                  ${link.type === 'policy'
-                    ? 'bg-blue-500/20 text-blue-400'
-                    : 'bg-purple-500/20 text-purple-400'}
-                `}>
-                  {link.type === 'policy' ? <IconLock/> : <IconLicense/>}
-                </div>
-                <div>
-                  <div className="text-sm font-medium group-hover:text-blue-400 transition-colors">
-                    {link.pageTitle || getLinkText(link.type)} {/* Show pageTitle if available */}
-                  </div>
-                  <div className="text-xs text-zinc-500 truncate max-w-[200px]">
-                    {link.href}
-                  </div>
-                </div>
-              </div>
-            </a>
-          ))}
-          </div>
-        </div>
->>>>>>> 040043ea
       </div>
     </ThemeProvider>
   );
